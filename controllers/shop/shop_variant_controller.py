--- conflicted
+++ resolved
@@ -478,11 +478,9 @@
                                     
                                     variant_media = ShopProductMedia(
                                         product_id=variant_product.product_id,
-<<<<<<< HEAD
-                                        type=MediaType(media_item.get('type', 'image')),
-=======
+
                                         type=media_type,
->>>>>>> 3ff020a1
+
                                         url=media_item['url'],
                                         public_id=media_item.get('public_id'),
                                         sort_order=media_item.get('sort_order', 0),
