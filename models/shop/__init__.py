<<<<<<< HEAD
# Ecommerce_Backend/models/shop/__init__.py

=======
# Import all shop models
from .shop import Shop
from .shop_category import ShopCategory
from .shop_brand import ShopBrand
from .shop_attribute import ShopAttribute, ShopAttributeValue
>>>>>>> 2dd2c3f7
from .shop_product import ShopProduct
from .shop_product_attribute import ShopProductAttribute
from .shop_product_media import ShopProductMedia
from .shop_product_meta import ShopProductMeta
<<<<<<< HEAD
=======
from .shop_product_placement import ShopProductPlacement
>>>>>>> 2dd2c3f7
from .shop_product_promotion import ShopProductPromotion
from .shop_product_shipping import ShopProductShipping
from .shop_product_stock import ShopProductStock
from .shop_product_tax import ShopProductTax
<<<<<<< HEAD
from .shop_product_placement import ShopProductPlacement
=======

__all__ = [
    'Shop',
    'ShopCategory', 
    'ShopBrand',
    'ShopAttribute',
    'ShopAttributeValue',
    'ShopProduct',
    'ShopProductAttribute',
    'ShopProductMedia',
    'ShopProductMeta',
    'ShopProductPlacement',
    'ShopProductPromotion',
    'ShopProductShipping',
    'ShopProductStock',
    'ShopProductTax'
]
>>>>>>> 2dd2c3f7
<|MERGE_RESOLUTION|>--- conflicted
+++ resolved
@@ -1,28 +1,17 @@
-<<<<<<< HEAD
-# Ecommerce_Backend/models/shop/__init__.py
-
-=======
 # Import all shop models
 from .shop import Shop
 from .shop_category import ShopCategory
 from .shop_brand import ShopBrand
 from .shop_attribute import ShopAttribute, ShopAttributeValue
->>>>>>> 2dd2c3f7
 from .shop_product import ShopProduct
 from .shop_product_attribute import ShopProductAttribute
 from .shop_product_media import ShopProductMedia
 from .shop_product_meta import ShopProductMeta
-<<<<<<< HEAD
-=======
 from .shop_product_placement import ShopProductPlacement
->>>>>>> 2dd2c3f7
 from .shop_product_promotion import ShopProductPromotion
 from .shop_product_shipping import ShopProductShipping
 from .shop_product_stock import ShopProductStock
 from .shop_product_tax import ShopProductTax
-<<<<<<< HEAD
-from .shop_product_placement import ShopProductPlacement
-=======
 
 __all__ = [
     'Shop',
@@ -39,5 +28,4 @@
     'ShopProductShipping',
     'ShopProductStock',
     'ShopProductTax'
-]
->>>>>>> 2dd2c3f7
+]