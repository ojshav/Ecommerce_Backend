from flask import Blueprint, request, jsonify, current_app
from auth.utils import super_admin_role_required
from flask_jwt_extended import get_jwt_identity
import cloudinary
import cloudinary.uploader
from common.database import db
from models.brand import Brand
from models.category import Category
from models.attribute import Attribute
from models.category_attribute import CategoryAttribute
from sqlalchemy.exc import IntegrityError
from http import HTTPStatus
from datetime import datetime, timezone 
import re

from controllers.superadmin.category_controller import CategoryController
from controllers.superadmin.attribute_controller import AttributeController
from controllers.superadmin.brand_controller import BrandController
from controllers.superadmin.brand_request_controller import BrandRequestController
from controllers.superadmin.promotion_controller import PromotionController
from controllers.superadmin.review_controller import ReviewController
from controllers.superadmin.category_attribute_controller import CategoryAttributeController 


superadmin_bp = Blueprint('superadmin_bp', __name__)

ALLOWED_EXTENSIONS = {'png', 'jpg', 'jpeg', 'gif', 'svg', 'webp'}

def allowed_file(filename):
    return '.' in filename and \
           filename.rsplit('.', 1)[1].lower() in ALLOWED_EXTENSIONS

# ── CATEGORY ─────────────────────────────────────────────────────────────────────
@superadmin_bp.route('/categories', methods=['GET'])
@super_admin_role_required
def list_categories():
    """
    Get list of all categories.
    ---
    tags:
      - SuperAdmin - Categories
    security:
      - Bearer: []
    responses:
      200:
        description: List of categories retrieved successfully
        schema:
          type: array
          items:
            type: object
            properties:
              id:
                type: integer
              name:
                type: string
              slug:
                type: string
              parent_id:
                type: integer
              icon_url:
                type: string
              created_at:
                type: string
                format: date-time
              updated_at:
                type: string
                format: date-time
      500:
        description: Internal server error
    """
    try:
        cats = CategoryController.list_all()
        return jsonify([c.serialize() for c in cats]), HTTPStatus.OK
    except Exception as e:
        current_app.logger.error(f"Error listing categories: {e}")
        return jsonify({'message': 'Failed to retrieve categories.'}), HTTPStatus.INTERNAL_SERVER_ERROR

@superadmin_bp.route('/categories', methods=['POST'])
@super_admin_role_required
def create_category():
    """
    Create a new category.
    ---
    tags:
      - SuperAdmin - Categories
    security:
      - Bearer: []
    parameters:
      - in: formData
        name: name
        type: string
        required: true
        description: Category name
      - in: formData
        name: slug
        type: string
        required: true
        description: Category slug (URL-friendly identifier)
      - in: formData
        name: parent_id
        type: integer
        required: false
        description: ID of parent category (if this is a subcategory)
      - in: formData
        name: icon_url
        type: string
        required: false
        description: URL to category icon (if not uploading a file)
      - in: formData
        name: icon_file
        type: file
        required: false
        description: Icon file to upload (PNG, JPG, JPEG, GIF, SVG, WEBP)
    responses:
      201:
        description: Category created successfully
        schema:
          type: object
          properties:
            id:
              type: integer
            name:
              type: string
            slug:
              type: string
            parent_id:
              type: integer
            icon_url:
              type: string
            created_at:
              type: string
              format: date-time
            updated_at:
              type: string
              format: date-time
      400:
        description: Bad request - Invalid input data
      409:
        description: Conflict - Category with this slug already exists
      500:
        description: Internal server error
    """
   
    name = request.form.get('name')
    slug = request.form.get('slug')

    if not name or not name.strip():
        return jsonify({'message': 'Name is required'}), HTTPStatus.BAD_REQUEST
    if not slug or not slug.strip():
        return jsonify({'message': 'Slug is required'}), HTTPStatus.BAD_REQUEST

    category_data = {
        'name': name.strip(),
        'slug': slug.strip()
    }

    
    raw_parent_id = request.form.get('parent_id')
    if raw_parent_id and raw_parent_id.strip():
        try:
            category_data['parent_id'] = int(raw_parent_id)
        except ValueError:
            return jsonify({'message': 'Invalid parent_id format. Must be an integer.'}), HTTPStatus.BAD_REQUEST
    else:
        category_data['parent_id'] = None

    
    category_data['icon_url'] = request.form.get('icon_url', None)
    if category_data['icon_url'] == '':
        category_data['icon_url'] = None


    
    icon_url_from_cloudinary = None
    if 'icon_file' in request.files:
        file = request.files['icon_file']
        
        
        if file and file.filename and file.filename.strip() != '':
            if not allowed_file(file.filename):
                return jsonify({'message': f"Invalid icon file type. Allowed types: {', '.join(ALLOWED_EXTENSIONS)}"}), HTTPStatus.BAD_REQUEST
            
            try:
                
                upload_result = cloudinary.uploader.upload(
                    file,
                    folder="category_icons",  
                    resource_type="image"
                )
                
                icon_url_from_cloudinary = upload_result.get('secure_url')
                
                if not icon_url_from_cloudinary:
                   
                    current_app.logger.error("Cloudinary upload succeeded but no secure_url was returned.")
                    return jsonify({'message': 'Cloudinary upload succeeded but did not return a URL.'}), HTTPStatus.INTERNAL_SERVER_ERROR
                
                
                category_data['icon_url'] = icon_url_from_cloudinary

            except cloudinary.exceptions.Error as e:
                current_app.logger.error(f"Cloudinary upload failed: {e}")
                return jsonify({'message': f"Cloudinary icon upload failed: {str(e)}"}), HTTPStatus.INTERNAL_SERVER_ERROR
            except Exception as e: 
                current_app.logger.error(f"An error occurred during icon file upload: {e}")
                return jsonify({'message': f"An error occurred during icon file upload: {str(e)}"}), HTTPStatus.INTERNAL_SERVER_ERROR
        elif file.filename == '' and 'icon_file' in request.files:
           
            pass

   
    try:
        cat = CategoryController.create(category_data) 
        return jsonify(cat.serialize()), HTTPStatus.CREATED
    except IntegrityError as e:
        db.session.rollback()
       
        current_app.logger.error(f"IntegrityError creating category: {e}")
        if "unique constraint" in str(e.orig).lower() or (hasattr(e.orig, 'pgcode') and e.orig.pgcode == '23505'):
             return jsonify({'message': 'A category with this slug already exists.'}), HTTPStatus.CONFLICT
        return jsonify({'message': 'Failed to create category due to a data conflict (e.g., duplicate slug or invalid parent_id).'}), HTTPStatus.CONFLICT
    except Exception as e:
        db.session.rollback()
        current_app.logger.error(f"Error creating category: {e}")
        return jsonify({'message': f'Could not create category: {str(e)}'}), HTTPStatus.INTERNAL_SERVER_ERROR


@superadmin_bp.route('/categories/<int:cid>', methods=['PUT'])
@super_admin_role_required
def update_category(cid):
    """
    Update an existing category.
    ---
    tags:
      - SuperAdmin - Categories
    security:
      - Bearer: []
    parameters:
      - in: path
        name: cid
        type: integer
        required: true
        description: Category ID
      - in: body
        name: body
        required: true
        schema:
          type: object
          properties:
            name:
              type: string
              description: Category name
            slug:
              type: string
              description: Category slug (URL-friendly identifier)
            parent_id:
              type: integer
              description: ID of parent category (if this is a subcategory)
            icon_url:
              type: string
              description: URL to category icon
    responses:
      200:
        description: Category updated successfully
        schema:
          type: object
          properties:
            id:
              type: integer
            name:
              type: string
            slug:
              type: string
            parent_id:
              type: integer
            icon_url:
              type: string
            created_at:
              type: string
              format: date-time
            updated_at:
              type: string
              format: date-time
      400:
        description: Bad request - Invalid input data
      404:
        description: Category not found
      409:
        description: Conflict - Category with this slug already exists
      500:
        description: Internal server error
    """
   
    data = request.get_json()
    if not data:
        return jsonify({'message': 'No data provided for update'}), HTTPStatus.BAD_REQUEST
    
   
    if 'parent_id' in data and data['parent_id'] is not None:
        if data['parent_id'] == '': 
            data['parent_id'] = None
        else:
            try:
                data['parent_id'] = int(data['parent_id'])
            except (ValueError, TypeError):
                 return jsonify({'message': 'Invalid parent_id format. Must be an integer or null.'}), HTTPStatus.BAD_REQUEST

    try:
        
        cat = CategoryController.update(cid, data)
        return jsonify(cat.serialize()), HTTPStatus.OK
    except IntegrityError as e: 
        db.session.rollback()
        current_app.logger.error(f"IntegrityError updating category {cid}: {e}")
        if "unique constraint" in str(e.orig).lower() or (hasattr(e.orig, 'pgcode') and e.orig.pgcode == '23505'):
            return jsonify({'message': 'Update failed. A category with the new slug might already exist.'}), HTTPStatus.CONFLICT
        return jsonify({'message': 'Update failed due to a data conflict (e.g., duplicate slug or invalid parent_id).'}), HTTPStatus.CONFLICT
    except FileNotFoundError: 
        return jsonify({'message': 'Category not found'}), HTTPStatus.NOT_FOUND
    except Exception as e:
        db.session.rollback()
        current_app.logger.error(f"Error updating category {cid}: {e}")
        return jsonify({'message': f'Could not update category: {str(e)}'}), HTTPStatus.INTERNAL_SERVER_ERROR


@superadmin_bp.route('/categories/<int:cid>', methods=['DELETE'])
@super_admin_role_required
def delete_category(cid):
    """
    Delete a category from the database.
    ---
    tags:
      - SuperAdmin - Categories
    security:
      - Bearer: []
    parameters:
      - in: path
        name: cid
        type: integer
        required: true
        description: Category ID
    responses:
      200:
        description: Category deleted successfully
        schema:
          type: object
          properties:
            category_id:
              type: integer
            name:
              type: string
            slug:
              type: string
            parent_id:
              type: integer
            icon_url:
              type: string
            created_at:
              type: string
              format: date-time
            updated_at:
              type: string
              format: date-time
      404:
        description: Category not found
      500:
        description: Internal server error
    """
    try:
        cat = CategoryController.delete(cid)
        return jsonify(cat.serialize()), HTTPStatus.OK
    except FileNotFoundError: 
        return jsonify({'message': 'Category not found'}), HTTPStatus.NOT_FOUND
    except Exception as e:
        db.session.rollback()
        current_app.logger.error(f"Error deleting category {cid}: {e}")
        return jsonify({'message': f'Could not delete category: {str(e)}'}), HTTPStatus.INTERNAL_SERVER_ERROR


@superadmin_bp.route('/categories/<int:cid>/upload_icon', methods=['POST'])
@super_admin_role_required
def upload_category_icon(cid):
    """
    Upload an icon for a category.
    ---
    tags:
      - SuperAdmin - Categories
    security:
      - Bearer: []
    parameters:
      - in: path
        name: cid
        type: integer
        required: true
        description: Category ID
      - in: formData
        name: file
        type: file
        required: true
        description: Icon file to upload (PNG, JPG, JPEG, GIF, SVG, WEBP)
    responses:
      200:
        description: Icon uploaded successfully
        schema:
          type: object
          properties:
            message:
              type: string
            category:
              type: object
              properties:
                id:
                  type: integer
                name:
                  type: string
                slug:
                  type: string
                parent_id:
                  type: integer
                icon_url:
                  type: string
                created_at:
                  type: string
                  format: date-time
                updated_at:
                  type: string
                  format: date-time
      400:
        description: Bad request - Invalid file or missing file
      404:
        description: Category not found
      500:
        description: Internal server error
    """
    try:
        
        category = Category.query.filter_by(id=cid).first()
        if not category:
            return jsonify({'message': 'Category not found or has been deleted'}), HTTPStatus.NOT_FOUND

        if 'file' not in request.files:
            return jsonify({'message': 'No file part in the request'}), HTTPStatus.BAD_REQUEST
        
        file = request.files['file']
        if file.filename == '':
            return jsonify({'message': 'No selected file'}), HTTPStatus.BAD_REQUEST

        if not allowed_file(file.filename):
            return jsonify({'message': f"Invalid file type. Allowed types: {', '.join(ALLOWED_EXTENSIONS)}"}), HTTPStatus.BAD_REQUEST

        public_id_for_cloudinary = f"category_icons/category_{cid}_{file.filename.rsplit('.', 1)[0]}"

        upload_result = cloudinary.uploader.upload(
            file,
            folder="category_icons",
            public_id=public_id_for_cloudinary,
            overwrite=True,
            resource_type="image"
        )
        
        icon_url = upload_result.get('secure_url')
        if not icon_url:
            current_app.logger.error(f"Cloudinary upload for category {cid} succeeded but no secure_url.")
            return jsonify({'message': 'Cloudinary did not return a URL'}), HTTPStatus.INTERNAL_SERVER_ERROR

        category.icon_url = icon_url
       
        db.session.commit()

        return jsonify({
            'message': 'Icon uploaded and category updated successfully',
            'category': category.serialize()
        }), HTTPStatus.OK

    except cloudinary.exceptions.Error as e:
        current_app.logger.error(f"Cloudinary upload failed for category {cid}: {e}")
        return jsonify({'message': f"Cloudinary upload failed: {str(e)}"}), HTTPStatus.INTERNAL_SERVER_ERROR
   
    except Exception as e:
        db.session.rollback()
        current_app.logger.error(f"Error uploading icon for category {cid}: {e}")
        return jsonify({'message': f"An unexpected error occurred: {str(e)}"}), HTTPStatus.INTERNAL_SERVER_ERROR



# ── BRAND REQUESTS ────────────────────────────────────────────────────────────────
@superadmin_bp.route('/brand-requests', methods=['GET'])
@super_admin_role_required
def list_brand_requests():
    """
    Get list of pending brand requests.
    ---
    tags:
      - SuperAdmin - Brand Requests
    security:
      - Bearer: []
    responses:
      200:
        description: List of pending brand requests retrieved successfully
        schema:
          type: array
          items:
            type: object
            properties:
              id:
                type: integer
              merchant_id:
                type: integer
              brand_name:
                type: string
              brand_description:
                type: string
              status:
                type: string
                enum: [PENDING, APPROVED, REJECTED]
              submitted_at:
                type: string
                format: date-time
              processed_at:
                type: string
                format: date-time
              processed_by:
                type: integer
              notes:
                type: string
      500:
        description: Internal server error
    """
    try:
        reqs = BrandRequestController.list_pending()
        
        return jsonify([r.serialize() for r in reqs]), HTTPStatus.OK
    except Exception as e:
        current_app.logger.error(f"Error listing brand requests: {e}")
        return jsonify({'message': 'Failed to retrieve brand requests.'}), HTTPStatus.INTERNAL_SERVER_ERROR

@superadmin_bp.route('/brand-requests/<int:rid>/approve', methods=['POST'])
@super_admin_role_required
def approve_brand_request(rid):
    """
    Approve a brand request and create a new brand.
    ---
    tags:
      - SuperAdmin - Brand Requests
    security:
      - Bearer: []
    parameters:
      - in: path
        name: rid
        type: integer
        required: true
        description: Brand request ID
      - in: formData
        name: brand_icon_file
        type: file
        required: false
        description: Brand icon file to upload (PNG, JPG, JPEG, GIF, SVG, WEBP)
    responses:
      201:
        description: Brand request approved and brand created successfully
        schema:
          type: object
          properties:
            id:
              type: integer
            name:
              type: string
            slug:
              type: string
            icon_url:
              type: string
            approved_by:
              type: integer
            approved_at:
              type: string
              format: date-time
            created_at:
              type: string
              format: date-time
      400:
        description: Bad request - Invalid file
      404:
        description: Brand request not found
      409:
        description: Conflict - Brand with this name or slug already exists
      500:
        description: Internal server error
    """
    user_id = get_jwt_identity()
    icon_url_from_cloudinary = None

    if 'brand_icon_file' in request.files:
        file = request.files['brand_icon_file']
        if file and file.filename and file.filename.strip() != '':
            if not allowed_file(file.filename):
                return jsonify({'message': f"Invalid brand icon file type. Allowed types: {', '.join(ALLOWED_EXTENSIONS)}"}), HTTPStatus.BAD_REQUEST
            try:
                upload_result = cloudinary.uploader.upload(
                    file,
                    folder="brand_icons",
                    resource_type="image"
                )
                icon_url_from_cloudinary = upload_result.get('secure_url')
                if not icon_url_from_cloudinary:
                    current_app.logger.error(f"Cloudinary upload for brand request {rid} succeeded but no secure_url.")
                    return jsonify({'message': 'Cloudinary upload succeeded but did not return a URL.'}), HTTPStatus.INTERNAL_SERVER_ERROR
            except cloudinary.exceptions.Error as e:
                current_app.logger.error(f"Cloudinary upload failed for brand request {rid}: {e}")
                return jsonify({'message': f"Cloudinary icon upload failed: {str(e)}"}), HTTPStatus.INTERNAL_SERVER_ERROR
            except Exception as e:
                current_app.logger.error(f"Error during brand icon file upload for request {rid}: {e}")
                return jsonify({'message': f"An error occurred during brand icon file upload: {str(e)}"}), HTTPStatus.INTERNAL_SERVER_ERROR
        elif file.filename == '' and 'brand_icon_file' in request.files:
            pass # No file chosen

    try:
        
        created_brand = BrandRequestController.approve(rid, user_id, icon_url=icon_url_from_cloudinary)
        # Ensure Brand.serialize() includes icon_url
        return jsonify(created_brand.serialize()), HTTPStatus.CREATED 
    except FileNotFoundError as e: 
        return jsonify({'message': str(e)}), HTTPStatus.NOT_FOUND
    except IntegrityError as e:
        db.session.rollback()
        error_message = e.args[0] if e.args else "Data conflict during brand approval."
        current_app.logger.error(f"Data conflict approving brand request {rid}: {error_message}")
        return jsonify({'message': error_message}), HTTPStatus.CONFLICT
    except Exception as e:
        db.session.rollback()
        current_app.logger.error(f"Error approving brand request {rid}: {e}")
        if hasattr(e, 'code') and isinstance(e.code, int): 
            return jsonify({'message': getattr(e, 'description', str(e))}), e.code
        return jsonify({'message': f'Could not approve brand request: {str(e)}'}), HTTPStatus.INTERNAL_SERVER_ERROR

@superadmin_bp.route('/brand-requests/<int:rid>/reject', methods=['POST'])
@super_admin_role_required
def reject_brand_request(rid):
    """
    Reject a brand request.
    ---
    tags:
      - SuperAdmin - Brand Requests
    security:
      - Bearer: []
    parameters:
      - in: path
        name: rid
        type: integer
        required: true
        description: Brand request ID
      - in: body
        name: body
        required: true
        schema:
          type: object
          required:
            - notes
          properties:
            notes:
              type: string
              description: Reason for rejection
    responses:
      200:
        description: Brand request rejected successfully
        schema:
          type: object
          properties:
            id:
              type: integer
            merchant_id:
              type: integer
            brand_name:
              type: string
            brand_description:
              type: string
            status:
              type: string
              enum: [REJECTED]
            submitted_at:
              type: string
              format: date-time
            processed_at:
              type: string
              format: date-time
            processed_by:
              type: integer
            notes:
              type: string
      400:
        description: Bad request - Missing rejection notes
      404:
        description: Brand request not found
      500:
        description: Internal server error
    """
    user_id = get_jwt_identity()
    data = request.get_json()
    if not data:
        return jsonify({'message': 'Rejection notes are required in JSON body.'}), HTTPStatus.BAD_REQUEST
    
    notes = data.get('notes')
    if notes is None:
        return jsonify({'message': 'Rejection notes (`notes` field) are required.'}), HTTPStatus.BAD_REQUEST

    try:
        br = BrandRequestController.reject(rid, user_id, notes)
        return jsonify(br.serialize()), HTTPStatus.OK
    except FileNotFoundError as e:
        return jsonify({'message': str(e)}), HTTPStatus.NOT_FOUND
    except Exception as e:
        db.session.rollback()
        current_app.logger.error(f"Error rejecting brand request {rid}: {e}")
        if hasattr(e, 'code') and isinstance(e.code, int):
            return jsonify({'message': getattr(e, 'description', str(e))}), e.code
        return jsonify({'message': f'Could not reject brand request: {str(e)}'}), HTTPStatus.INTERNAL_SERVER_ERROR

# ── BRANDS ────────────────────────────────────────────────────────────────────────
@superadmin_bp.route('/brands', methods=['GET'])
@super_admin_role_required
def list_brands():
    """
    Get list of all brands.
    ---
    tags:
      - SuperAdmin - Brands
    security:
      - Bearer: []
    responses:
      200:
        description: List of brands retrieved successfully
        schema:
          type: array
          items:
            type: object
            properties:
              brand_id:
                type: integer
              name:
                type: string
              slug:
                type: string
              icon_url:
                type: string
              approved_by:
                type: integer
              approved_at:
                type: string
                format: date-time
              created_at:
                type: string
                format: date-time
              updated_at:
                type: string
                format: date-time
              deleted_at:
                type: string
                format: date-time
      500:
        description: Internal server error
    """
    try:
        brands_list = BrandController.list_all()
        
        return jsonify([b.serialize() for b in brands_list]), HTTPStatus.OK
    except Exception as e:
        current_app.logger.error(f"Error listing brands: {e}")
        return jsonify({'message': 'Failed to retrieve brands.'}), HTTPStatus.INTERNAL_SERVER_ERROR

@superadmin_bp.route('/brands', methods=['POST'])
@super_admin_role_required
def create_brand_directly():
    """
    Create a new brand directly (not from a brand request).
    ---
    tags:
      - SuperAdmin - Brands
    security:
      - Bearer: []
    parameters:
      - in: formData
        name: name
        type: string
        required: true
        description: Brand name
      - in: formData
        name: slug
        type: string
        required: false
        description: Brand slug (URL-friendly identifier). If not provided, will be generated from name.
      - in: formData
        name: icon_url
        type: string
        required: false
        description: URL to brand icon (if not uploading a file)
      - in: formData
        name: icon_file
        type: file
        required: false
        description: Icon file to upload (PNG, JPG, JPEG, GIF, SVG, WEBP)
    responses:
      201:
        description: Brand created successfully
        schema:
          type: object
          properties:
            brand_id:
              type: integer
            name:
              type: string
            slug:
              type: string
            icon_url:
              type: string
            approved_by:
              type: integer
            approved_at:
              type: string
              format: date-time
            created_at:
              type: string
              format: date-time
      400:
        description: Bad request - Invalid input data
      409:
        description: Conflict - Brand with this name or slug already exists
      500:
        description: Internal server error
    """ 
    name = request.form.get('name', '').strip()
    slug_provided = request.form.get('slug', '').strip()

    if not name:
        return jsonify({'message': 'Brand name is required'}), HTTPStatus.BAD_REQUEST

    slug = ""
    if slug_provided:
        slug = slug_provided
        if Brand.query.filter_by(slug=slug, deleted_at=None).first():
            return jsonify({'message': f"A brand with the provided slug '{slug}' already exists."}), HTTPStatus.CONFLICT
    else:
        base_slug = name.lower()
        base_slug = re.sub(r'\s+', '-', base_slug)
        base_slug = re.sub(r'[^a-z0-9-]', '', base_slug)
        base_slug = re.sub(r'-+', '-', base_slug).strip('-')
        if not base_slug:
            temp_brand_check = Brand.query.order_by(Brand.brand_id.desc()).first()
            next_id = (temp_brand_check.brand_id + 1) if temp_brand_check else 1
            base_slug = f"brand-{next_id}"

        temp_slug = base_slug
        counter = 1
        while Brand.query.filter_by(slug=temp_slug, deleted_at=None).first():
            temp_slug = f"{base_slug}-{counter}"
            counter += 1
            if counter > 100:
                 current_app.logger.error(f"Could not generate a unique slug for direct brand creation: {name}")
                 return jsonify({'message': f"Could not generate a unique slug for brand: {name}. Try providing a unique slug manually."}), HTTPStatus.INTERNAL_SERVER_ERROR
        slug = temp_slug
    
    brand_data = {
        'name': name,
        'slug': slug,
        'approved_by': get_jwt_identity(),
        'approved_at': datetime.now(timezone.utc),
        'icon_url': None 
    }

    icon_url_from_text = request.form.get('icon_url', None)
    if icon_url_from_text and icon_url_from_text.strip():
        brand_data['icon_url'] = icon_url_from_text.strip()

    if 'icon_file' in request.files:
        file = request.files['icon_file']
        if file and file.filename and file.filename.strip() != '':
            if not allowed_file(file.filename):
                return jsonify({'message': f"Invalid icon file type. Allowed types: {', '.join(ALLOWED_EXTENSIONS)}"}), HTTPStatus.BAD_REQUEST
            try:
                upload_result = cloudinary.uploader.upload(file, folder="brand_icons", resource_type="image")
                icon_url_from_cloudinary = upload_result.get('secure_url')
                if not icon_url_from_cloudinary:
                    current_app.logger.error("Cloudinary brand icon upload (direct create) succeeded but no secure_url.")
                    return jsonify({'message': 'Cloudinary upload did not return a URL.'}), HTTPStatus.INTERNAL_SERVER_ERROR
                brand_data['icon_url'] = icon_url_from_cloudinary 
            except cloudinary.exceptions.Error as e:
                current_app.logger.error(f"Cloudinary icon upload failed (direct brand create): {e}")
                return jsonify({'message': f"Cloudinary icon upload failed: {str(e)}"}), HTTPStatus.INTERNAL_SERVER_ERROR
            except Exception as e:
                current_app.logger.error(f"An error occurred during icon file upload (direct brand create): {e}")
                return jsonify({'message': f"An error occurred during icon file upload: {str(e)}"}), HTTPStatus.INTERNAL_SERVER_ERROR
    
    try:
        new_brand = BrandController.create(brand_data)
        return jsonify(new_brand.serialize()), HTTPStatus.CREATED
    except IntegrityError as e:
        db.session.rollback()
        current_app.logger.error(f"IntegrityError creating brand directly: {e}")
        if "unique constraint" in str(e.orig).lower() or (hasattr(e.orig, 'pgcode') and e.orig.pgcode == '23505'):
             return jsonify({'message': f"A brand with this name or slug already exists: {name} / {slug}"}), HTTPStatus.CONFLICT
        return jsonify({'message': 'Failed to create brand due to a data conflict.'}), HTTPStatus.CONFLICT
    except Exception as e:
        db.session.rollback()
        current_app.logger.error(f"Error creating brand directly: {e}")
        return jsonify({'message': f'Could not create brand: {str(e)}'}), HTTPStatus.INTERNAL_SERVER_ERROR

@superadmin_bp.route('/brands/<int:bid>/upload_icon', methods=['POST'])
@super_admin_role_required
def upload_brand_icon(bid):
    """
    Upload an icon for a brand.
    ---
    tags:
      - SuperAdmin - Brands
    security:
      - Bearer: []
    parameters:
      - in: path
        name: bid
        type: integer
        required: true
        description: Brand ID
      - in: formData
        name: file
        type: file
        required: true
        description: Icon file to upload (PNG, JPG, JPEG, GIF, SVG, WEBP)
    responses:
      200:
        description: Icon uploaded successfully
        schema:
          type: object
          properties:
            message:
              type: string
            brand:
              type: object
              properties:
                brand_id:
                  type: integer
                name:
                  type: string
                slug:
                  type: string
                icon_url:
                  type: string
                approved_by:
                  type: integer
                approved_at:
                  type: string
                  format: date-time
                created_at:
                  type: string
                  format: date-time
      400:
        description: Bad request - Invalid file or missing file
      404:
        description: Brand not found
      500:
        description: Internal server error
    """
    try:
        
        brand = Brand.query.filter_by(brand_id=bid).first()
        if not brand:
            return jsonify({'message': 'Brand not found or has been deleted'}), HTTPStatus.NOT_FOUND

        if 'file' not in request.files:
            return jsonify({'message': 'No file part in the request'}), HTTPStatus.BAD_REQUEST
        
        file = request.files['file']
        if file.filename == '':
            return jsonify({'message': 'No selected file'}), HTTPStatus.BAD_REQUEST

        if not allowed_file(file.filename):
            return jsonify({'message': f"Invalid file type. Allowed types: {', '.join(ALLOWED_EXTENSIONS)}"}), HTTPStatus.BAD_REQUEST

        public_id_for_cloudinary = f"brand_icons/brand_{bid}_{file.filename.rsplit('.', 1)[0]}"

        upload_result = cloudinary.uploader.upload(
            file,
            folder="brand_icons",
            public_id=public_id_for_cloudinary,
            overwrite=True,
            resource_type="image"
        )
        
        icon_url = upload_result.get('secure_url')
        if not icon_url:
            current_app.logger.error(f"Cloudinary upload for brand {bid} succeeded but no secure_url.")
            return jsonify({'message': 'Cloudinary did not return a URL'}), HTTPStatus.INTERNAL_SERVER_ERROR

        brand.icon_url = icon_url
        db.session.add(brand)
        db.session.commit()

        return jsonify({
            'message': 'Brand icon uploaded and updated successfully',
            'brand': brand.serialize()
        }), HTTPStatus.OK

    except cloudinary.exceptions.Error as e:
        current_app.logger.error(f"Cloudinary upload failed for brand {bid}: {e}")
        return jsonify({'message': f"Cloudinary upload failed: {str(e)}"}), HTTPStatus.INTERNAL_SERVER_ERROR
    except Exception as e:
        db.session.rollback()
        current_app.logger.error(f"Error uploading icon for brand {bid}: {e}")
        return jsonify({'message': f"An unexpected error occurred: {str(e)}"}), HTTPStatus.INTERNAL_SERVER_ERROR

@superadmin_bp.route('/brands/<int:bid>', methods=['PUT'])
@super_admin_role_required
def update_brand(bid):
    """
    Update an existing brand.
    ---
    tags:
      - SuperAdmin - Brands
    security:
      - Bearer: []
    parameters:
      - in: path
        name: bid
        type: integer
        required: true
        description: Brand ID
      - in: body
        name: body
        required: true
        schema:
          type: object
          properties:
            name:
              type: string
              description: Brand name
            slug:
              type: string
              description: Brand slug (URL-friendly identifier)
    responses:
      200:
        description: Brand updated successfully
        schema:
          type: object
          properties:
            brand_id:
              type: integer
            name:
              type: string
            slug:
              type: string
            icon_url:
              type: string
            approved_by:
              type: integer
            approved_at:
              type: string
              format: date-time
            created_at:
              type: string
              format: date-time
            updated_at:
              type: string
              format: date-time
      400:
        description: Bad request - Invalid input data
      404:
        description: Brand not found
      409:
        description: Conflict - Brand with this name or slug already exists
      500:
        description: Internal server error
    """
    data = request.get_json()
    if not data:
        return jsonify({'message': 'No data provided for update'}), HTTPStatus.BAD_REQUEST
    
    update_data = {}
    if 'name' in data and data['name'].strip(): 
        update_data['name'] = data['name'].strip()
    if 'slug' in data and data['slug'].strip(): 
        update_data['slug'] = data['slug'].strip()
    
    if not update_data: 
        return jsonify({'message': 'No updatable fields (name, slug) provided or fields are empty.'}), HTTPStatus.BAD_REQUEST

    try:
       
        updated_brand = BrandController.update(bid, update_data)
        return jsonify(updated_brand.serialize()), HTTPStatus.OK
    except IntegrityError as e:
        db.session.rollback()
        current_app.logger.error(f"IntegrityError updating brand {bid}: {e}")
        if "unique constraint" in str(e.orig).lower() or (hasattr(e.orig, 'pgcode') and e.orig.pgcode == '23505'):
             return jsonify({'message': 'Update failed. A brand with this name or slug already exists.'}), HTTPStatus.CONFLICT
        return jsonify({'message': 'Update failed due to a data conflict.'}), HTTPStatus.CONFLICT
    except FileNotFoundError: 
        return jsonify({'message': 'Brand not found'}), HTTPStatus.NOT_FOUND
    except Exception as e:
        db.session.rollback()
        current_app.logger.error(f"Error updating brand {bid}: {e}")
        return jsonify({'message': f'Could not update brand: {str(e)}'}), HTTPStatus.INTERNAL_SERVER_ERROR

@superadmin_bp.route('/brands/<int:bid>', methods=['DELETE'])
@super_admin_role_required
def delete_brand(bid):
    """
    Delete (soft delete) a brand.
    ---
    tags:
      - SuperAdmin - Brands
    security:
      - Bearer: []
    parameters:
      - in: path
        name: bid
        type: integer
        required: true
        description: Brand ID
    responses:
      200:
        description: Brand deleted successfully
        schema:
          type: object
          properties:
            brand_id:
              type: integer
            name:
              type: string
            slug:
              type: string
            icon_url:
              type: string
            deleted_at:
              type: string
              format: date-time
      404:
        description: Brand not found
      500:
        description: Internal server error
    """
    try:
        
        deleted_brand = BrandController.delete(bid)
        return jsonify(deleted_brand.serialize()), HTTPStatus.OK
    except FileNotFoundError: 
        return jsonify({'message': 'Brand not found'}), HTTPStatus.NOT_FOUND
    except Exception as e:
        db.session.rollback()
        current_app.logger.error(f"Error deleting brand {bid}: {e}")
        return jsonify({'message': f'Could not delete brand: {str(e)}'}), HTTPStatus.INTERNAL_SERVER_ERROR

@superadmin_bp.route('/brands/<int:bid>/restore', methods=['POST']) # Or PUT
@super_admin_role_required
def restore_brand(bid):
    """
    Restore a previously deleted brand.
    ---
    tags:
      - SuperAdmin - Brands
    security:
      - Bearer: []
    parameters:
      - in: path
        name: bid
        type: integer
        required: true
        description: Brand ID
    responses:
      200:
        description: Brand restored successfully
        schema:
          type: object
          properties:
            brand_id:
              type: integer
            name:
              type: string
            slug:
              type: string
            icon_url:
              type: string
            approved_by:
              type: integer
            approved_at:
              type: string
              format: date-time
            created_at:
              type: string
              format: date-time
            updated_at:
              type: string
              format: date-time
            deleted_at:
              type: null
      404:
        description: Brand not found
      500:
        description: Internal server error
    """
    try:
        restored_brand = BrandController.undelete(bid)
        return jsonify(restored_brand.serialize()), HTTPStatus.OK
    except FileNotFoundError: 
        return jsonify({'message': 'Brand not found, cannot restore.'}), HTTPStatus.NOT_FOUND
    except Exception as e:
        db.session.rollback() 
        current_app.logger.error(f"Error restoring brand {bid}: {e}")
        return jsonify({'message': f'Could not restore brand: {str(e)}'}), HTTPStatus.INTERNAL_SERVER_ERROR


# ── PROMOTIONS ────────────────────────────────────────────────────────────────────
@superadmin_bp.route('/promotions', methods=['GET'])
@super_admin_role_required
def list_promotions():
    """
    Get list of all promotions.
    ---
    tags:
      - SuperAdmin - Promotions
    security:
      - Bearer: []
    responses:
      200:
        description: List of promotions retrieved successfully
        schema:
          type: array
          items:
            type: object
            properties:
              id:
                type: integer
              name:
                type: string
              description:
                type: string
              discount_type:
                type: string
                enum: [PERCENTAGE, FIXED_AMOUNT]
              discount_value:
                type: number
              start_date:
                type: string
                format: date-time
              end_date:
                type: string
                format: date-time
              active:
                type: boolean
              created_at:
                type: string
                format: date-time
              updated_at:
                type: string
                format: date-time
    """
    ps = PromotionController.list_all()
    return jsonify([p.serialize() for p in ps]), 200

@superadmin_bp.route('/promotions', methods=['POST'])
@super_admin_role_required
def create_promotion():
    """
    Create a new promotion.
    ---
    tags:
      - SuperAdmin - Promotions
    security:
      - Bearer: []
    parameters:
      - in: body
        name: body
        required: true
        schema:
          type: object
          required:
            - name
            - discount_type
            - discount_value
          properties:
            name:
              type: string
              description: Promotion name
            description:
              type: string
              description: Promotion description
            discount_type:
              type: string
              enum: [PERCENTAGE, FIXED_AMOUNT]
              description: Type of discount
            discount_value:
              type: number
              description: Value of discount (percentage or fixed amount)
            start_date:
              type: string
              format: date-time
              description: Start date of promotion
            end_date:
              type: string
              format: date-time
              description: End date of promotion
            active:
              type: boolean
              description: Whether the promotion is active
    responses:
      201:
        description: Promotion created successfully
        schema:
          type: object
          properties:
            id:
              type: integer
            name:
              type: string
            description:
              type: string
            discount_type:
              type: string
            discount_value:
              type: number
            start_date:
              type: string
              format: date-time
            end_date:
              type: string
              format: date-time
            active:
              type: boolean
            created_at:
              type: string
              format: date-time
      400:
        description: Bad request - Invalid input data
      500:
        description: Internal server error
    """
    data = request.get_json()
    p = PromotionController.create(data)
    return jsonify(p.serialize()), 201

@superadmin_bp.route('/promotions/<int:pid>', methods=['PUT'])
@super_admin_role_required
def update_promotion(pid):
    """
    Update an existing promotion.
    ---
    tags:
      - SuperAdmin - Promotions
    security:
      - Bearer: []
    parameters:
      - in: path
        name: pid
        type: integer
        required: true
        description: Promotion ID
      - in: body
        name: body
        required: true
        schema:
          type: object
          properties:
            name:
              type: string
              description: Promotion name
            description:
              type: string
              description: Promotion description
            discount_type:
              type: string
              enum: [PERCENTAGE, FIXED_AMOUNT]
              description: Type of discount
            discount_value:
              type: number
              description: Value of discount (percentage or fixed amount)
            start_date:
              type: string
              format: date-time
              description: Start date of promotion
            end_date:
              type: string
              format: date-time
              description: End date of promotion
            active:
              type: boolean
              description: Whether the promotion is active
    responses:
      200:
        description: Promotion updated successfully
        schema:
          type: object
          properties:
            id:
              type: integer
            name:
              type: string
            description:
              type: string
            discount_type:
              type: string
            discount_value:
              type: number
            start_date:
              type: string
              format: date-time
            end_date:
              type: string
              format: date-time
            active:
              type: boolean
            updated_at:
              type: string
              format: date-time
      404:
        description: Promotion not found
      400:
        description: Bad request - Invalid input data
      500:
        description: Internal server error
    """
    data = request.get_json()
    p = PromotionController.update(pid, data)
    return jsonify(p.serialize()), 200

@superadmin_bp.route('/promotions/<int:pid>', methods=['DELETE'])
@super_admin_role_required
def delete_promotion(pid):
    """
    Delete (soft delete) a promotion.
    ---
    tags:
      - SuperAdmin - Promotions
    security:
      - Bearer: []
    parameters:
      - in: path
        name: pid
        type: integer
        required: true
        description: Promotion ID
    responses:
      200:
        description: Promotion deleted successfully
        schema:
          type: object
          properties:
            id:
              type: integer
            name:
              type: string
            active:
              type: boolean
            deleted_at:
              type: string
              format: date-time
      404:
        description: Promotion not found
      500:
        description: Internal server error
    """
    p = PromotionController.soft_delete(pid)
    return jsonify(p.serialize()), 200

# ── REVIEWS ──────────────────────────────────────────────────────────────────────
@superadmin_bp.route('/reviews', methods=['GET'])
@super_admin_role_required
def list_reviews():
    """
    Get list of recent reviews.
    ---
    tags:
      - SuperAdmin - Reviews
    security:
      - Bearer: []
    responses:
      200:
        description: List of recent reviews retrieved successfully
        schema:
          type: array
          items:
            type: object
            properties:
              id:
                type: integer
              product_id:
                type: integer
              user_id:
                type: integer
              rating:
                type: integer
              comment:
                type: string
              created_at:
                type: string
                format: date-time
              updated_at:
                type: string
                format: date-time
    """
    rs = ReviewController.list_recent()
    return jsonify([r.serialize() for r in rs]), 200

@superadmin_bp.route('/reviews/<int:rid>', methods=['DELETE'])
@super_admin_role_required
def delete_review(rid):
    """
    Delete a review.
    ---
    tags:
      - SuperAdmin - Reviews
    security:
      - Bearer: []
    parameters:
      - in: path
        name: rid
        type: integer
        required: true
        description: Review ID
    responses:
      200:
        description: Review deleted successfully
        schema:
          type: object
          properties:
            id:
              type: integer
            product_id:
              type: integer
            user_id:
              type: integer
            rating:
              type: integer
            comment:
              type: string
            deleted_at:
              type: string
              format: date-time
      404:
        description: Review not found
      500:
        description: Internal server error
    """
    r = ReviewController.delete(rid)
    return jsonify(r.serialize()), 200


# ── ATTRIBUTE VALUES ─────────────────────────────────────────────────────────────
from controllers.superadmin.attribute_value_controller import AttributeValueController

@superadmin_bp.route('/attribute-values', methods=['GET'])
@super_admin_role_required
def list_attribute_values():
    """
    Get list of all attribute values.
    ---
    tags:
      - SuperAdmin - Attribute Values
    security:
      - Bearer: []
    responses:
      200:
        description: List of attribute values retrieved successfully
        schema:
          type: array
          items:
            type: object
            properties:
              attribute_id:
                type: integer
              value_code:
                type: string
              value_label:
                type: string
    """
    avs = AttributeValueController.list_all()
    return jsonify([ {
        'attribute_id': av.attribute_id,
        'value_code': av.value_code,
        'value_label': av.value_label
    } for av in avs]), 200

@superadmin_bp.route('/attribute-values/<int:aid>', methods=['GET'])
@super_admin_role_required
def list_values_for_attribute(aid):
    """
    Get list of attribute values for a specific attribute.
    ---
    tags:
      - SuperAdmin - Attribute Values
    security:
      - Bearer: []
    parameters:
      - in: path
        name: aid
        type: integer
        required: true
        description: Attribute ID
    responses:
      200:
        description: List of attribute values for the specified attribute retrieved successfully
        schema:
          type: array
          items:
            type: object
            properties:
              attribute_id:
                type: integer
              value_code:
                type: string
              value_label:
                type: string
      404:
        description: Attribute not found
    """
    avs = AttributeValueController.list_for_attribute(aid)
    return jsonify([ {
        'attribute_id': av.attribute_id,
        'value_code': av.value_code,
        'value_label': av.value_label
    } for av in avs]), 200

@superadmin_bp.route('/attribute-values', methods=['POST'])
@super_admin_role_required
def create_attribute_value():
    """
    Create a new attribute value.
    ---
    tags:
      - SuperAdmin - Attribute Values
    security:
      - Bearer: []
    parameters:
      - in: body
        name: body
        required: true
        schema:
          type: object
          required:
            - attribute_id
            - value_code
            - value_label
          properties:
            attribute_id:
              type: integer
              description: ID of the attribute
            value_code:
              type: string
              description: Code for the attribute value (unique identifier)
            value_label:
              type: string
              description: Display label for the attribute value
    responses:
      201:
        description: Attribute value created successfully
        schema:
          type: object
          properties:
            attribute_id:
              type: integer
            value_code:
              type: string
            value_label:
              type: string
      400:
        description: Bad request - Invalid input data
      409:
        description: Conflict - Attribute value with this code already exists
      500:
        description: Internal server error
    """
    data = request.get_json()
    av = AttributeValueController.create(data)
    return jsonify({
        'attribute_id': av.attribute_id,
        'value_code': av.value_code,
        'value_label': av.value_label
    }), 201

@superadmin_bp.route('/attribute-values/<int:aid>/<value_code>', methods=['PUT'])
@super_admin_role_required
def update_attribute_value(aid, value_code):
    """
    Update an existing attribute value.
    ---
    tags:
      - SuperAdmin - Attribute Values
    security:
      - Bearer: []
    parameters:
      - in: path
        name: aid
        type: integer
        required: true
        description: Attribute ID
      - in: path
        name: value_code
        type: string
        required: true
        description: Value code to update
      - in: body
        name: body
        required: true
        schema:
          type: object
          properties:
            value_label:
              type: string
              description: New display label for the attribute value
    responses:
      200:
        description: Attribute value updated successfully
        schema:
          type: object
          properties:
            attribute_id:
              type: integer
            value_code:
              type: string
            value_label:
              type: string
      400:
        description: Bad request - Invalid input data
      404:
        description: Attribute value not found
      500:
        description: Internal server error
    """
    data = request.get_json()
    av = AttributeValueController.update(aid, value_code, data)
    return jsonify({
        'attribute_id': av.attribute_id,
        'value_code': av.value_code,
        'value_label': av.value_label
    }), 200

@superadmin_bp.route('/attribute-values/<int:aid>/<value_code>', methods=['DELETE'])
@super_admin_role_required
def delete_attribute_value(aid, value_code):
    """
    Delete an attribute value.
    ---
    tags:
      - SuperAdmin - Attribute Values
    security:
      - Bearer: []
    parameters:
      - in: path
        name: aid
        type: integer
        required: true
        description: Attribute ID
      - in: path
        name: value_code
        type: string
        required: true
        description: Value code to delete
    responses:
      204:
        description: Attribute value deleted successfully
      404:
        description: Attribute value not found
      500:
        description: Internal server error
    """
    AttributeValueController.delete(aid, value_code)
    return '', 204

<<<<<<< HEAD


# ── ATTRIBUTES ───────────────────────────────────────────────────────────────────
# (This section was missing and is now added)

@superadmin_bp.route('/attributes', methods=['GET'])
@super_admin_role_required
def list_attributes():
    try:
        attributes = AttributeController.list_all()
      
        return jsonify([attr.serialize() for attr in attributes]), HTTPStatus.OK
=======
# ── ATTRIBUTES ───────────────────────────────────────────────────────────────────
@superadmin_bp.route('/attributes', methods=['GET'])
@super_admin_role_required
def list_attributes():
    """
    Get list of all attributes.
    ---
    tags:
      - SuperAdmin - Attributes
    security:
      - Bearer: []
    responses:
      200:
        description: List of attributes retrieved successfully
        schema:
          type: array
          items:
            type: object
            properties:
              attribute_id:
                type: integer
              code:
                type: string
              name:
                type: string
              input_type:
                type: string
                enum: [text, number, select, multiselect, boolean]
              created_at:
                type: string
                format: date-time
    """
    try:
        attrs = AttributeController.list_all()
        return jsonify([a.serialize() for a in attrs]), HTTPStatus.OK
>>>>>>> 4769599b
    except Exception as e:
        current_app.logger.error(f"Error listing attributes: {e}")
        return jsonify({'message': 'Failed to retrieve attributes.'}), HTTPStatus.INTERNAL_SERVER_ERROR

@superadmin_bp.route('/attributes', methods=['POST'])
@super_admin_role_required
def create_attribute():
<<<<<<< HEAD
    data = request.get_json()
    if not data:
        return jsonify({'message': 'No input data provided'}), HTTPStatus.BAD_REQUEST

    required_fields = ['code', 'name', 'input_type']
    for field in required_fields:
        if field not in data or not data[field]:
            return jsonify({'message': f'{field.capitalize()} is required'}), HTTPStatus.BAD_REQUEST

    try:
        attribute = AttributeController.create(data)


        return jsonify(attribute.serialize()), HTTPStatus.CREATED
    except IntegrityError as e: # e.g. if 'code' must be unique
        db.session.rollback()
        current_app.logger.error(f"IntegrityError creating attribute: {e}")
        if "unique constraint" in str(e.orig).lower() or \
           (hasattr(e.orig, 'pgcode') and e.orig.pgcode == '23505'):
             return jsonify({'message': 'An attribute with this code already exists.'}), HTTPStatus.CONFLICT
=======
    """
    Create a new attribute.
    ---
    tags:
      - SuperAdmin - Attributes
    security:
      - Bearer: []
    parameters:
      - in: body
        name: body
        required: true
        schema:
          type: object
          required:
            - code
            - name
            - input_type
          properties:
            code:
              type: string
              description: Unique code for the attribute
            name:
              type: string
              description: Display name for the attribute
            input_type:
              type: string
              enum: [text, number, select, multiselect, boolean]
              description: Type of input for this attribute
    responses:
      201:
        description: Attribute created successfully
        schema:
          type: object
          properties:
            attribute_id:
              type: integer
            code:
              type: string
            name:
              type: string
            input_type:
              type: string
            created_at:
              type: string
              format: date-time
      400:
        description: Bad request - Invalid input data
      409:
        description: Conflict - Attribute with this code already exists
      500:
        description: Internal server error
    """
    data = request.get_json()
    if not data:
        return jsonify({'message': 'No data provided'}), HTTPStatus.BAD_REQUEST

    # Validate required fields
    required_fields = ['code', 'name', 'input_type']
    missing_fields = [field for field in required_fields if field not in data or not data[field]]
    if missing_fields:
        return jsonify({
            'message': f'Missing required fields: {", ".join(missing_fields)}'
        }), HTTPStatus.BAD_REQUEST

    # Validate input_type
    valid_input_types = ['text', 'number', 'select', 'multiselect', 'boolean']
    if data['input_type'] not in valid_input_types:
        return jsonify({
            'message': f'Invalid input type. Must be one of: {", ".join(valid_input_types)}'
        }), HTTPStatus.BAD_REQUEST

    try:
        attr = AttributeController.create(data)
        return jsonify(attr.serialize()), HTTPStatus.CREATED
    except ValueError as e:
        return jsonify({'message': str(e)}), HTTPStatus.BAD_REQUEST
    except IntegrityError as e:
        db.session.rollback()
        current_app.logger.error(f"IntegrityError creating attribute: {e}")
        if "unique constraint" in str(e.orig).lower():
            return jsonify({'message': 'An attribute with this code already exists.'}), HTTPStatus.CONFLICT
>>>>>>> 4769599b
        return jsonify({'message': 'Failed to create attribute due to a data conflict.'}), HTTPStatus.CONFLICT
    except Exception as e:
        db.session.rollback()
        current_app.logger.error(f"Error creating attribute: {e}")
        return jsonify({'message': f'Could not create attribute: {str(e)}'}), HTTPStatus.INTERNAL_SERVER_ERROR

<<<<<<< HEAD
@superadmin_bp.route('/attributes/<int:attribute_id>', methods=['GET'])
@super_admin_role_required
def get_attribute(attribute_id):
    try:
       
        from models.attribute import Attribute 
        attr = Attribute.query.get_or_404(attribute_id)
        return jsonify(attr.serialize()), HTTPStatus.OK
    except FileNotFoundError: 
        return jsonify({'message': 'Attribute not found'}), HTTPStatus.NOT_FOUND
    except Exception as e:
        current_app.logger.error(f"Error fetching attribute {attribute_id}: {e}")
        return jsonify({'message': 'Could not retrieve attribute.'}), HTTPStatus.INTERNAL_SERVER_ERROR


@superadmin_bp.route('/attributes/<int:attribute_id>', methods=['PUT'])
@super_admin_role_required
def update_attribute(attribute_id):
    data = request.get_json()
    if not data:
        return jsonify({'message': 'No input data provided for update'}), HTTPStatus.BAD_REQUEST

 
    if not data.get('name') and not data.get('input_type'):
        return jsonify({'message': 'No fields to update provided (name, input_type).'}), HTTPStatus.BAD_REQUEST

    try:
        attribute = AttributeController.update(attribute_id, data)
        return jsonify(attribute.serialize()), HTTPStatus.OK
    except FileNotFoundError: 
        return jsonify({'message': 'Attribute not found'}), HTTPStatus.NOT_FOUND
   
    except Exception as e:
        db.session.rollback()
        current_app.logger.error(f"Error updating attribute {attribute_id}: {e}")
        return jsonify({'message': f'Could not update attribute: {str(e)}'}), HTTPStatus.INTERNAL_SERVER_ERROR

@superadmin_bp.route('/attributes/<int:attribute_id>', methods=['DELETE'])
@super_admin_role_required
def delete_attribute(attribute_id):
    try:
        success = AttributeController.delete(attribute_id)
        if success:
            return jsonify({'message': 'Attribute deleted successfully'}), HTTPStatus.OK 
        else:
           
            return jsonify({'message': 'Attribute deletion failed'}), HTTPStatus.INTERNAL_SERVER_ERROR
    except FileNotFoundError: 
        return jsonify({'message': 'Attribute not found'}), HTTPStatus.NOT_FOUND
    except Exception as e: 
        db.session.rollback()
        current_app.logger.error(f"Error deleting attribute {attribute_id}: {e}")
        
        if isinstance(e, IntegrityError) and "foreign key constraint" in str(e.orig).lower():
            return jsonify({'message': 'Cannot delete attribute. It is currently in use by other records (e.g., attribute values, product attributes).'}), HTTPStatus.CONFLICT
        return jsonify({'message': f'Could not delete attribute: {str(e)}'}), HTTPStatus.INTERNAL_SERVER_ERROR
    



    # ── CATEGORY ATTRIBUTES (Associations) ───────────────────────────────────────────
@superadmin_bp.route('/categories/<int:cid>/attributes', methods=['GET'])
@super_admin_role_required
def list_category_attributes_for_category(cid):
    """Lists attributes associated with a specific category."""
    try:
        associations = CategoryAttributeController.list_attributes_for_category(cid)
       
        result = []
        for assoc in associations:
            
            attribute_data = None
            if assoc.attribute: 
                 attribute_data = {
                     'attribute_id': assoc.attribute.attribute_id, 
                     'name': assoc.attribute.name, 
                     'code': assoc.attribute.code
                 }

            result.append({
                'category_id': assoc.category_id,
                'attribute_id': assoc.attribute_id,
                'required_flag': assoc.required_flag,
                'attribute_details': attribute_data 
            })
        return jsonify(result), HTTPStatus.OK
    except FileNotFoundError as e:
        return jsonify({'message': str(e)}), HTTPStatus.NOT_FOUND
    except Exception as e:
        current_app.logger.error(f"Error listing attributes for category {cid}: {e}")
        return jsonify({'message': str(e)}), HTTPStatus.INTERNAL_SERVER_ERROR

@superadmin_bp.route('/categories/<int:cid>/attributes', methods=['POST'])
@super_admin_role_required
def add_attribute_to_a_category(cid):
    """Adds an attribute to a category."""
    data = request.get_json()
    if not data:
        return jsonify({'message': 'Request body is missing or not JSON.'}), HTTPStatus.BAD_REQUEST
    
    try:
        association = CategoryAttributeController.add_attribute_to_category(cid, data)
       
        attribute_data = None
        if association.attribute:
             attribute_data = {
                 'attribute_id': association.attribute.attribute_id,
                 'name': association.attribute.name,
                 'code': association.attribute.code
             }
        return jsonify({
            'category_id': association.category_id,
            'attribute_id': association.attribute_id,
            'required_flag': association.required_flag,
            'attribute_details': attribute_data
        }), HTTPStatus.CREATED
    except FileNotFoundError as e: 
        return jsonify({'message': str(e)}), HTTPStatus.NOT_FOUND
    except ValueError as e: 
        return jsonify({'message': str(e)}), HTTPStatus.BAD_REQUEST
    except IntegrityError as e: 
        db.session.rollback()
       
        msg = e.args[0] if e.args and isinstance(e.args[0], str) else str(e.orig) if hasattr(e, 'orig') else "Data integrity conflict (e.g., association already exists)."
        return jsonify({'message': msg}), HTTPStatus.CONFLICT
    except Exception as e:
        db.session.rollback()
        current_app.logger.error(f"Error adding attribute to category {cid}: {e}")
        return jsonify({'message': str(e)}), HTTPStatus.INTERNAL_SERVER_ERROR

@superadmin_bp.route('/categories/<int:cid>/attributes/<int:aid>', methods=['PUT'])
@super_admin_role_required
def update_attribute_for_category(cid, aid):
    """Updates the required_flag of an attribute for a category."""
    data = request.get_json()
    if not data:
        return jsonify({'message': 'Request body is missing or not JSON.'}), HTTPStatus.BAD_REQUEST

    try:
        association = CategoryAttributeController.update_category_attribute(cid, aid, data)
        attribute_data = None
        if association.attribute:
             attribute_data = {
                 'attribute_id': association.attribute.attribute_id,
                 'name': association.attribute.name,
                 'code': association.attribute.code
             }
        return jsonify({
            'category_id': association.category_id,
            'attribute_id': association.attribute_id,
            'required_flag': association.required_flag,
            'attribute_details': attribute_data
        }), HTTPStatus.OK
    except FileNotFoundError as e: 
        return jsonify({'message': str(e)}), HTTPStatus.NOT_FOUND
    except ValueError as e: 
        return jsonify({'message': str(e)}), HTTPStatus.BAD_REQUEST
    except Exception as e:
        db.session.rollback()
        current_app.logger.error(f"Error updating attribute {aid} for category {cid}: {e}")
        return jsonify({'message': str(e)}), HTTPStatus.INTERNAL_SERVER_ERROR

@superadmin_bp.route('/categories/<int:cid>/attributes/<int:aid>', methods=['DELETE'])
@super_admin_role_required
def remove_attribute_from_a_category(cid, aid):
    """Removes an attribute from a category."""
    try:
        CategoryAttributeController.remove_attribute_from_category(cid, aid)
        return '', HTTPStatus.NO_CONTENT
    except FileNotFoundError as e: 
        return jsonify({'message': str(e)}), HTTPStatus.NOT_FOUND
    except Exception as e:
        db.session.rollback()
        current_app.logger.error(f"Error removing attribute {aid} from category {cid}: {e}")
        return jsonify({'message': str(e)}), HTTPStatus.INTERNAL_SERVER_ERROR
=======
@superadmin_bp.route('/attributes/<int:aid>', methods=['DELETE'])
@super_admin_role_required
def delete_attribute(aid):
    """
    Delete an attribute.
    ---
    tags:
      - SuperAdmin - Attributes
    security:
      - Bearer: []
    parameters:
      - in: path
        name: aid
        type: integer
        required: true
        description: Attribute ID
    responses:
      200:
        description: Attribute deleted successfully
        schema:
          type: object
          properties:
            attribute_id:
              type: integer
            code:
              type: string
            name:
              type: string
            input_type:
              type: string
            deleted_at:
              type: string
              format: date-time
      404:
        description: Attribute not found
      500:
        description: Internal server error
    """
    try:
        attr = AttributeController.delete(aid)
        return jsonify(attr.serialize()), HTTPStatus.OK
    except FileNotFoundError:
        return jsonify({'message': 'Attribute not found'}), HTTPStatus.NOT_FOUND
    except Exception as e:
        db.session.rollback()
        current_app.logger.error(f"Error deleting attribute {aid}: {e}")
        return jsonify({'message': f'Could not delete attribute: {str(e)}'}), HTTPStatus.INTERNAL_SERVER_ERROR

# ── CATEGORY ATTRIBUTES ─────────────────────────────────────────────────────────
@superadmin_bp.route('/categories/<int:cid>/assign-attribute', methods=['POST'])
@super_admin_role_required
def assign_attribute_to_category(cid):
    """
    Assign an attribute to a category.
    ---
    tags:
      - SuperAdmin - Categories
    security:
      - Bearer: []
    parameters:
      - in: path
        name: cid
        type: integer
        required: true
        description: Category ID
      - in: body
        name: body
        required: true
        schema:
          type: object
          required:
            - attribute_id
          properties:
            attribute_id:
              type: integer
              description: ID of the attribute to assign
            required_flag:
              type: boolean
              description: Whether this attribute is required for the category
    responses:
      200:
        description: Attribute assigned to category successfully
        schema:
          type: object
          properties:
            category_id:
              type: integer
            attribute_id:
              type: integer
            required_flag:
              type: boolean
      400:
        description: Bad request - Invalid input data
      404:
        description: Category or attribute not found
      409:
        description: Conflict - Attribute already assigned to category
      500:
        description: Internal server error
    """
    try:
        data = request.get_json()
        if not data or 'attribute_id' not in data:
            return jsonify({'message': 'Attribute ID is required'}), HTTPStatus.BAD_REQUEST

        attribute_id = data.get('attribute_id')
        required_flag = data.get('required_flag', False)

        # Get the category - removed deleted_at filter
        category = Category.query.filter_by(category_id=cid).first()
        if not category:
            return jsonify({'message': 'Category not found'}), HTTPStatus.NOT_FOUND

        # Get the attribute - removed deleted_at filter
        attribute = Attribute.query.filter_by(attribute_id=attribute_id).first()
        if not attribute:
            return jsonify({'message': 'Attribute not found'}), HTTPStatus.NOT_FOUND

        # Check if attribute is already assigned to category
        existing = CategoryAttribute.query.filter_by(
            category_id=cid,
            attribute_id=attribute_id
        ).first()

        if existing:
            return jsonify({'message': 'Attribute is already assigned to this category'}), HTTPStatus.CONFLICT

        # Create new category attribute
        category_attribute = CategoryAttribute(
            category_id=cid,
            attribute_id=attribute_id,
            required_flag=required_flag
        )

        db.session.add(category_attribute)
        db.session.commit()

        return jsonify({
            'category_id': category_attribute.category_id,
            'attribute_id': category_attribute.attribute_id,
            'required_flag': category_attribute.required_flag
        }), HTTPStatus.OK

    except Exception as e:
        db.session.rollback()
        current_app.logger.error(f"Error assigning attribute to category: {e}")
        return jsonify({'message': f'Could not assign attribute to category: {str(e)}'}), HTTPStatus.INTERNAL_SERVER_ERROR
>>>>>>> 4769599b
<|MERGE_RESOLUTION|>--- conflicted
+++ resolved
@@ -1761,20 +1761,7 @@
     AttributeValueController.delete(aid, value_code)
     return '', 204
 
-<<<<<<< HEAD
-
-
-# ── ATTRIBUTES ───────────────────────────────────────────────────────────────────
-# (This section was missing and is now added)
-
-@superadmin_bp.route('/attributes', methods=['GET'])
-@super_admin_role_required
-def list_attributes():
-    try:
-        attributes = AttributeController.list_all()
-      
-        return jsonify([attr.serialize() for attr in attributes]), HTTPStatus.OK
-=======
+
 # ── ATTRIBUTES ───────────────────────────────────────────────────────────────────
 @superadmin_bp.route('/attributes', methods=['GET'])
 @super_admin_role_required
@@ -1810,7 +1797,7 @@
     try:
         attrs = AttributeController.list_all()
         return jsonify([a.serialize() for a in attrs]), HTTPStatus.OK
->>>>>>> 4769599b
+
     except Exception as e:
         current_app.logger.error(f"Error listing attributes: {e}")
         return jsonify({'message': 'Failed to retrieve attributes.'}), HTTPStatus.INTERNAL_SERVER_ERROR
@@ -1818,28 +1805,6 @@
 @superadmin_bp.route('/attributes', methods=['POST'])
 @super_admin_role_required
 def create_attribute():
-<<<<<<< HEAD
-    data = request.get_json()
-    if not data:
-        return jsonify({'message': 'No input data provided'}), HTTPStatus.BAD_REQUEST
-
-    required_fields = ['code', 'name', 'input_type']
-    for field in required_fields:
-        if field not in data or not data[field]:
-            return jsonify({'message': f'{field.capitalize()} is required'}), HTTPStatus.BAD_REQUEST
-
-    try:
-        attribute = AttributeController.create(data)
-
-
-        return jsonify(attribute.serialize()), HTTPStatus.CREATED
-    except IntegrityError as e: # e.g. if 'code' must be unique
-        db.session.rollback()
-        current_app.logger.error(f"IntegrityError creating attribute: {e}")
-        if "unique constraint" in str(e.orig).lower() or \
-           (hasattr(e.orig, 'pgcode') and e.orig.pgcode == '23505'):
-             return jsonify({'message': 'An attribute with this code already exists.'}), HTTPStatus.CONFLICT
-=======
     """
     Create a new attribute.
     ---
@@ -1894,7 +1859,7 @@
     """
     data = request.get_json()
     if not data:
-        return jsonify({'message': 'No data provided'}), HTTPStatus.BAD_REQUEST
+        return jsonify({'message': 'No input data provided'}), HTTPStatus.BAD_REQUEST
 
     # Validate required fields
     required_fields = ['code', 'name', 'input_type']
@@ -1914,26 +1879,48 @@
     try:
         attr = AttributeController.create(data)
         return jsonify(attr.serialize()), HTTPStatus.CREATED
+
     except ValueError as e:
         return jsonify({'message': str(e)}), HTTPStatus.BAD_REQUEST
+
     except IntegrityError as e:
         db.session.rollback()
         current_app.logger.error(f"IntegrityError creating attribute: {e}")
-        if "unique constraint" in str(e.orig).lower():
+        if "unique constraint" in str(e.orig).lower() or \
+           (hasattr(e.orig, 'pgcode') and e.orig.pgcode == '23505'):
             return jsonify({'message': 'An attribute with this code already exists.'}), HTTPStatus.CONFLICT
->>>>>>> 4769599b
+       
+
         return jsonify({'message': 'Failed to create attribute due to a data conflict.'}), HTTPStatus.CONFLICT
     except Exception as e:
         db.session.rollback()
         current_app.logger.error(f"Error creating attribute: {e}")
         return jsonify({'message': f'Could not create attribute: {str(e)}'}), HTTPStatus.INTERNAL_SERVER_ERROR
-
-<<<<<<< HEAD
 @superadmin_bp.route('/attributes/<int:attribute_id>', methods=['GET'])
 @super_admin_role_required
 def get_attribute(attribute_id):
+    """
+    Get an attribute by ID.
+    ---
+    tags:
+      - SuperAdmin - Attributes
+    security:
+      - Bearer: []
+    parameters:
+      - in: path
+        name: attribute_id
+        type: integer
+        required: true
+        description: Attribute ID
+    responses:
+      200:
+        description: Attribute retrieved successfully
+      404:
+        description: Attribute not found
+      500:
+        description: Internal server error
+    """
     try:
-       
         from models.attribute import Attribute 
         attr = Attribute.query.get_or_404(attribute_id)
         return jsonify(attr.serialize()), HTTPStatus.OK
@@ -1947,11 +1934,43 @@
 @superadmin_bp.route('/attributes/<int:attribute_id>', methods=['PUT'])
 @super_admin_role_required
 def update_attribute(attribute_id):
+    """
+    Update an attribute.
+    ---
+    tags:
+      - SuperAdmin - Attributes
+    security:
+      - Bearer: []
+    parameters:
+      - in: path
+        name: attribute_id
+        type: integer
+        required: true
+        description: Attribute ID
+      - in: body
+        name: body
+        required: true
+        schema:
+          type: object
+          properties:
+            name:
+              type: string
+            input_type:
+              type: string
+    responses:
+      200:
+        description: Attribute updated successfully
+      400:
+        description: Bad request - Invalid input data
+      404:
+        description: Attribute not found
+      500:
+        description: Internal server error
+    """
     data = request.get_json()
     if not data:
         return jsonify({'message': 'No input data provided for update'}), HTTPStatus.BAD_REQUEST
 
- 
     if not data.get('name') and not data.get('input_type'):
         return jsonify({'message': 'No fields to update provided (name, input_type).'}), HTTPStatus.BAD_REQUEST
 
@@ -1960,22 +1979,55 @@
         return jsonify(attribute.serialize()), HTTPStatus.OK
     except FileNotFoundError: 
         return jsonify({'message': 'Attribute not found'}), HTTPStatus.NOT_FOUND
-   
     except Exception as e:
         db.session.rollback()
         current_app.logger.error(f"Error updating attribute {attribute_id}: {e}")
         return jsonify({'message': f'Could not update attribute: {str(e)}'}), HTTPStatus.INTERNAL_SERVER_ERROR
 
+
 @superadmin_bp.route('/attributes/<int:attribute_id>', methods=['DELETE'])
 @super_admin_role_required
 def delete_attribute(attribute_id):
+    """
+    Delete an attribute.
+    ---
+    tags:
+      - SuperAdmin - Attributes
+    security:
+      - Bearer: []
+    parameters:
+      - in: path
+        name: attribute_id
+        type: integer
+        required: true
+        description: Attribute ID
+    responses:
+      200:
+        description: Attribute deleted successfully
+        schema:
+          type: object
+          properties:
+            attribute_id:
+              type: integer
+            code:
+              type: string
+            name:
+              type: string
+            input_type:
+              type: string
+            deleted_at:
+              type: string
+              format: date-time
+      404:
+        description: Attribute not found
+      409:
+        description: Conflict - Attribute is in use
+      500:
+        description: Internal server error
+    """
     try:
-        success = AttributeController.delete(attribute_id)
-        if success:
-            return jsonify({'message': 'Attribute deleted successfully'}), HTTPStatus.OK 
-        else:
-           
-            return jsonify({'message': 'Attribute deletion failed'}), HTTPStatus.INTERNAL_SERVER_ERROR
+        attr = AttributeController.delete(attribute_id)
+        return jsonify(attr.serialize()), HTTPStatus.OK
     except FileNotFoundError: 
         return jsonify({'message': 'Attribute not found'}), HTTPStatus.NOT_FOUND
     except Exception as e: 
@@ -1985,15 +2037,33 @@
         if isinstance(e, IntegrityError) and "foreign key constraint" in str(e.orig).lower():
             return jsonify({'message': 'Cannot delete attribute. It is currently in use by other records (e.g., attribute values, product attributes).'}), HTTPStatus.CONFLICT
         return jsonify({'message': f'Could not delete attribute: {str(e)}'}), HTTPStatus.INTERNAL_SERVER_ERROR
-    
-
-
-
-    # ── CATEGORY ATTRIBUTES (Associations) ───────────────────────────────────────────
+
+
+# ── CATEGORY ATTRIBUTES (Associations) ───────────────────────────────────────────
 @superadmin_bp.route('/categories/<int:cid>/attributes', methods=['GET'])
 @super_admin_role_required
 def list_category_attributes_for_category(cid):
-    """Lists attributes associated with a specific category."""
+    """
+    Lists attributes associated with a specific category.
+    ---
+    tags:
+      - SuperAdmin - Categories
+    security:
+      - Bearer: []
+    parameters:
+      - in: path
+        name: cid
+        type: integer
+        required: true
+        description: Category ID
+    responses:
+      200:
+        description: List of attributes associated with the category
+      404:
+        description: Category not found
+      500:
+        description: Internal server error
+    """
     try:
         associations = CategoryAttributeController.list_attributes_for_category(cid)
        
@@ -2021,10 +2091,49 @@
         current_app.logger.error(f"Error listing attributes for category {cid}: {e}")
         return jsonify({'message': str(e)}), HTTPStatus.INTERNAL_SERVER_ERROR
 
+
 @superadmin_bp.route('/categories/<int:cid>/attributes', methods=['POST'])
 @super_admin_role_required
-def add_attribute_to_a_category(cid):
-    """Adds an attribute to a category."""
+def add_attribute_to_category(cid):
+    """
+    Assign an attribute to a category.
+    ---
+    tags:
+      - SuperAdmin - Categories
+    security:
+      - Bearer: []
+    parameters:
+      - in: path
+        name: cid
+        type: integer
+        required: true
+        description: Category ID
+      - in: body
+        name: body
+        required: true
+        schema:
+          type: object
+          required:
+            - attribute_id
+          properties:
+            attribute_id:
+              type: integer
+              description: ID of the attribute to assign
+            required_flag:
+              type: boolean
+              description: Whether this attribute is required for the category
+    responses:
+      201:
+        description: Attribute assigned to category successfully
+      400:
+        description: Bad request - Invalid input data
+      404:
+        description: Category or attribute not found
+      409:
+        description: Conflict - Attribute already assigned to category
+      500:
+        description: Internal server error
+    """
     data = request.get_json()
     if not data:
         return jsonify({'message': 'Request body is missing or not JSON.'}), HTTPStatus.BAD_REQUEST
@@ -2059,10 +2168,47 @@
         current_app.logger.error(f"Error adding attribute to category {cid}: {e}")
         return jsonify({'message': str(e)}), HTTPStatus.INTERNAL_SERVER_ERROR
 
+
 @superadmin_bp.route('/categories/<int:cid>/attributes/<int:aid>', methods=['PUT'])
 @super_admin_role_required
 def update_attribute_for_category(cid, aid):
-    """Updates the required_flag of an attribute for a category."""
+    """
+    Updates the required_flag of an attribute for a category.
+    ---
+    tags:
+      - SuperAdmin - Categories
+    security:
+      - Bearer: []
+    parameters:
+      - in: path
+        name: cid
+        type: integer
+        required: true
+        description: Category ID
+      - in: path
+        name: aid
+        type: integer
+        required: true
+        description: Attribute ID
+      - in: body
+        name: body
+        required: true
+        schema:
+          type: object
+          properties:
+            required_flag:
+              type: boolean
+              description: Whether this attribute is required for the category
+    responses:
+      200:
+        description: Category attribute updated successfully
+      400:
+        description: Bad request - Invalid input data
+      404:
+        description: Category attribute association not found
+      500:
+        description: Internal server error
+    """
     data = request.get_json()
     if not data:
         return jsonify({'message': 'Request body is missing or not JSON.'}), HTTPStatus.BAD_REQUEST
@@ -2091,10 +2237,36 @@
         current_app.logger.error(f"Error updating attribute {aid} for category {cid}: {e}")
         return jsonify({'message': str(e)}), HTTPStatus.INTERNAL_SERVER_ERROR
 
+
 @superadmin_bp.route('/categories/<int:cid>/attributes/<int:aid>', methods=['DELETE'])
 @super_admin_role_required
-def remove_attribute_from_a_category(cid, aid):
-    """Removes an attribute from a category."""
+def remove_attribute_from_category(cid, aid):
+    """
+    Removes an attribute from a category.
+    ---
+    tags:
+      - SuperAdmin - Categories
+    security:
+      - Bearer: []
+    parameters:
+      - in: path
+        name: cid
+        type: integer
+        required: true
+        description: Category ID
+      - in: path
+        name: aid
+        type: integer
+        required: true
+        description: Attribute ID
+    responses:
+      204:
+        description: Attribute removed from category successfully
+      404:
+        description: Category attribute association not found
+      500:
+        description: Internal server error
+    """
     try:
         CategoryAttributeController.remove_attribute_from_category(cid, aid)
         return '', HTTPStatus.NO_CONTENT
@@ -2104,54 +2276,6 @@
         db.session.rollback()
         current_app.logger.error(f"Error removing attribute {aid} from category {cid}: {e}")
         return jsonify({'message': str(e)}), HTTPStatus.INTERNAL_SERVER_ERROR
-=======
-@superadmin_bp.route('/attributes/<int:aid>', methods=['DELETE'])
-@super_admin_role_required
-def delete_attribute(aid):
-    """
-    Delete an attribute.
-    ---
-    tags:
-      - SuperAdmin - Attributes
-    security:
-      - Bearer: []
-    parameters:
-      - in: path
-        name: aid
-        type: integer
-        required: true
-        description: Attribute ID
-    responses:
-      200:
-        description: Attribute deleted successfully
-        schema:
-          type: object
-          properties:
-            attribute_id:
-              type: integer
-            code:
-              type: string
-            name:
-              type: string
-            input_type:
-              type: string
-            deleted_at:
-              type: string
-              format: date-time
-      404:
-        description: Attribute not found
-      500:
-        description: Internal server error
-    """
-    try:
-        attr = AttributeController.delete(aid)
-        return jsonify(attr.serialize()), HTTPStatus.OK
-    except FileNotFoundError:
-        return jsonify({'message': 'Attribute not found'}), HTTPStatus.NOT_FOUND
-    except Exception as e:
-        db.session.rollback()
-        current_app.logger.error(f"Error deleting attribute {aid}: {e}")
-        return jsonify({'message': f'Could not delete attribute: {str(e)}'}), HTTPStatus.INTERNAL_SERVER_ERROR
 
 # ── CATEGORY ATTRIBUTES ─────────────────────────────────────────────────────────
 @superadmin_bp.route('/categories/<int:cid>/assign-attribute', methods=['POST'])
@@ -2252,4 +2376,3 @@
         db.session.rollback()
         current_app.logger.error(f"Error assigning attribute to category: {e}")
         return jsonify({'message': f'Could not assign attribute to category: {str(e)}'}), HTTPStatus.INTERNAL_SERVER_ERROR
->>>>>>> 4769599b
