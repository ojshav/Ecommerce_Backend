--- conflicted
+++ resolved
@@ -15,13 +15,10 @@
 from auth import email_init
 
 from routes.superadmin_routes import superadmin_bp
-<<<<<<< HEAD
 from routes.merchant_routes import merchant_dashboard_bp
-=======
 
 from auth.admin_routes import admin_bp
 from flasgger import Swagger
->>>>>>> 38424282
 
 
 
